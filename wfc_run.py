# -*- coding: utf-8 -*-
"""Base code to load commands from xml and run them."""

import time
import wfc.wfc_control as wfc_control
import xml.etree.ElementTree as ET
import os

def string2bool(strn):
    if isinstance(strn, bool):
        return strn
    return strn.lower() in ["true"]

def run_default(run_experiment=False):
    log_filename = f"log_{time.time()}"
    xdoc = ET.ElementTree(file="samples_reference.xml")
    default_allowed_attempts = 10
    default_backtracking = False
    log_stats_to_output = wfc_control.make_log_stats()


    for xnode in xdoc.getroot():
        name = xnode.get('name', "NAME")
        if "overlapping" == xnode.tag:
            #seed = 3262
            tile_size = int(xnode.get('tile_size', 1))
            # seed for random generation, can be any number
            tile_size = int(xnode.get('tile_size', 1)) # size of tile, in pixels
            pattern_width = int(xnode.get('N', 2)) # Size of the patterns we want.
            # 2x2 is the minimum, larger scales get slower fast.

            symmetry = int(xnode.get('symmetry', 8))
            ground = int(xnode.get('ground', 0))
            periodic_input = string2bool(xnode.get('periodic', False)) # Does the input wrap?
            periodic_output = string2bool(xnode.get('periodic', False)) # Do we want the output to wrap?
            generated_size = (int(xnode.get('width', 48)), int(xnode.get('height', 48)))
            screenshots = int(xnode.get('screenshots', 3)) # Number of times to run the algorithm, will produce this many distinct outputs
            iteration_limit = int(xnode.get('iteration_limit', 0)) # After this many iterations, time out. 0 = never time out.
            allowed_attempts = int(xnode.get('allowed_attempts', default_allowed_attempts)) # Give up after this many contradictions
            backtracking = string2bool(xnode.get('backtracking', default_backtracking))
            visualize_experiment = False

            run_instructions = [{"loc": "entropy", "choice": "weighted", "backtracking":backtracking, "global": None}]
            #run_instructions = [{"loc": "entropy", "choice": "weighted", "backtracking": True, "global": "allpatterns"}]
            if run_experiment:
                run_instructions = [{"loc": "lexical", "choice": "weighted", "backtracking":backtracking, "global": None},
                                    {"loc": "entropy", "choice": "weighted", "backtracking":backtracking, "global": None},
                                    {"loc": "random",  "choice": "weighted", "backtracking":False, "global": None},
                                    {"loc": "lexical", "choice": "random",  "backtracking":backtracking, "global": None},
                                    {"loc": "entropy", "choice": "random",  "backtracking":backtracking, "global": None},
                                    {"loc": "random",  "choice": "random",  "backtracking":False, "global": None},
                                    {"loc": "lexical", "choice": "weighted", "backtracking":True, "global": None},
                                    {"loc": "entropy", "choice": "weighted", "backtracking":True, "global": None},
                                    {"loc": "lexical", "choice": "weighted", "backtracking":True, "global": "allpatterns"},
                                    {"loc": "entropy", "choice": "weighted", "backtracking":True, "global": "allpatterns"},
                                    {"loc": "lexical", "choice": "weighted", "backtracking":False, "global": "allpatterns"},
                                    {"loc": "entropy", "choice": "weighted", "backtracking":False, "global": "allpatterns"}]
            if run_experiment == "heuristic":
                run_instructions = [
                    {"loc": "hilbert", "choice": "weighted", "backtracking":backtracking, "global": None},
                    {"loc": "spiral",  "choice": "weighted", "backtracking":backtracking, "global": None},
                    {"loc": "entropy", "choice": "weighted", "backtracking":backtracking, "global": None},
                    {"loc": "anti-entropy", "choice": "weighted", "backtracking":backtracking, "global": None},
                    {"loc": "lexical", "choice": "weighted", "backtracking":backtracking, "global": None},
                    {"loc": "simple",  "choice": "weighted", "backtracking":backtracking, "global": None},
                    {"loc": "random",  "choice": "weighted", "backtracking":backtracking, "global": None}
                ]
            if run_experiment == "backtracking":
                run_instructions = [{"loc": "entropy", "choice": "weighted", "backtracking": True,  "global": "allpatterns"},
                                    {"loc": "entropy", "choice": "weighted", "backtracking": False, "global": "allpatterns"},
                                    {"loc": "entropy", "choice": "weighted", "backtracking": True,  "global": None},
                                    {"loc": "entropy", "choice": "weighted", "backtracking": False, "global": None},]
            if run_experiment == "choices":
                run_instructions = [{"loc": "entropy", "choice": "rarest", "backtracking": False,  "global": None},
                                    {"loc": "entropy", "choice": "weighted", "backtracking": False,  "global": None},
                                    {"loc": "entropy", "choice": "random", "backtracking": False, "global": None},]

            for experiment in run_instructions:
                for x in range(screenshots):
                    print(f"-: {name} > {x}")
                    solution = wfc_control.execute_wfc(name,
                                                       tile_size=tile_size,
                                                       pattern_width=pattern_width,
                                                       rotations=symmetry,
                                                       output_size=generated_size,
                                                       ground=ground,
                                                       attempt_limit=allowed_attempts,
                                                       output_periodic=periodic_output,
                                                       input_periodic=periodic_input,
                                                       loc_heuristic=experiment["loc"],
                                                       choice_heuristic=experiment["choice"],
                                                       backtracking=experiment["backtracking"],
                                                       global_constraint=experiment["global"],
                                                       log_filename=log_filename,
                                                       log_stats_to_output=log_stats_to_output,
<<<<<<< HEAD
                                                       visualize=True,
=======
                                                       visualize=visualize_experiment,
>>>>>>> e1c53bcc
                                                       logging=True
                    )
                    if solution is None:
                        print(None)
                    else:
                        print(solution)

<<<<<<< HEAD
            # These are included for my colab experiments, remove them if you're not me
            os.system('cp -rf "/content/wfc/output/*.tsv" "/content/drive/My Drive/wfc_exper/2"')
            os.system('cp -r "/content/wfc/output" "/content/drive/My Drive/wfc_exper/2"')

run_default("choice")
run_default("backtracking")
run_default("heuristic")
=======
run_default(True)
run_default("heuristic")
run_default()
run_default("choices")
run_default("backtracking")
>>>>>>> e1c53bcc
<|MERGE_RESOLUTION|>--- conflicted
+++ resolved
@@ -17,7 +17,6 @@
     default_allowed_attempts = 10
     default_backtracking = False
     log_stats_to_output = wfc_control.make_log_stats()
-
 
     for xnode in xdoc.getroot():
         name = xnode.get('name', "NAME")
@@ -62,7 +61,7 @@
                     {"loc": "entropy", "choice": "weighted", "backtracking":backtracking, "global": None},
                     {"loc": "anti-entropy", "choice": "weighted", "backtracking":backtracking, "global": None},
                     {"loc": "lexical", "choice": "weighted", "backtracking":backtracking, "global": None},
-                    {"loc": "simple",  "choice": "weighted", "backtracking":backtracking, "global": None},
+                    {"loc": "simple",  "choice": "weighted", "backtracking":backtracking, "global": None},  
                     {"loc": "random",  "choice": "weighted", "backtracking":backtracking, "global": None}
                 ]
             if run_experiment == "backtracking":
@@ -93,11 +92,7 @@
                                                        global_constraint=experiment["global"],
                                                        log_filename=log_filename,
                                                        log_stats_to_output=log_stats_to_output,
-<<<<<<< HEAD
-                                                       visualize=True,
-=======
                                                        visualize=visualize_experiment,
->>>>>>> e1c53bcc
                                                        logging=True
                     )
                     if solution is None:
@@ -105,7 +100,6 @@
                     else:
                         print(solution)
 
-<<<<<<< HEAD
             # These are included for my colab experiments, remove them if you're not me
             os.system('cp -rf "/content/wfc/output/*.tsv" "/content/drive/My Drive/wfc_exper/2"')
             os.system('cp -r "/content/wfc/output" "/content/drive/My Drive/wfc_exper/2"')
@@ -113,10 +107,6 @@
 run_default("choice")
 run_default("backtracking")
 run_default("heuristic")
-=======
-run_default(True)
-run_default("heuristic")
 run_default()
 run_default("choices")
-run_default("backtracking")
->>>>>>> e1c53bcc
+run_default("backtracking")