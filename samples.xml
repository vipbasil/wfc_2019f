--- conflicted
+++ resolved
@@ -1,10 +1,3 @@
 <samples>
-<<<<<<< HEAD
-
-	<simpletiled name="Knots" subset="Dense" width="24" height="24" periodic="True"/>
-
-=======
-	<simpletiled name="Summer" width="15" height="15"/>
-	<simpletiled name="Castle" width="20" height="20"/>
->>>>>>> 43bbf19d
+	<overlapping name="Red Maze" N="2" periodic="True" width="8" height="6"/>
 </samples>